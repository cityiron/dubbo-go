/*
 * Licensed to the Apache Software Foundation (ASF) under one or more
 * contributor license agreements.  See the NOTICE file distributed with
 * this work for additional information regarding copyright ownership.
 * The ASF licenses this file to You under the Apache License, Version 2.0
 * (the "License"); you may not use this file except in compliance with
 * the License.  You may obtain a copy of the License at
 *
 *     http://www.apache.org/licenses/LICENSE-2.0
 *
 * Unless required by applicable law or agreed to in writing, software
 * distributed under the License is distributed on an "AS IS" BASIS,
 * WITHOUT WARRANTIES OR CONDITIONS OF ANY KIND, either express or implied.
 * See the License for the specific language governing permissions and
 * limitations under the License.
 */

package constant

const (
	ASYNC_KEY = "async" // it's value should be "true" or "false" of string type
)

const (
	GROUP_KEY     = "group"
	VERSION_KEY   = "version"
	INTERFACE_KEY = "interface"
	PATH_KEY      = "path"
	SERVICE_KEY   = "service"
	METHODS_KEY   = "methods"
	TIMEOUT_KEY   = "timeout"
	BEAN_NAME_KEY = "bean.name"
	GENERIC_KEY   = "generic"
)

const (
	SERVICE_FILTER_KEY   = "service.filter"
	REFERENCE_FILTER_KEY = "reference.filter"
)

const (
	TIMESTAMP_KEY        = "timestamp"
	REMOTE_TIMESTAMP_KEY = "remote.timestamp"
	CLUSTER_KEY          = "cluster"
	LOADBALANCE_KEY      = "loadbalance"
	WEIGHT_KEY           = "weight"
	WARMUP_KEY           = "warmup"
	RETRIES_KEY          = "retries"
<<<<<<< HEAD
	BEAN_NAME            = "bean.name"
	FAIL_BACK_TASKS_KEY  = "failbacktasks"
=======
>>>>>>> 63e0369b
)

const (
	DUBBOGO_CTX_KEY = "dubbogo-ctx"
)

const (
	REGISTRY_KEY         = "registry"
	REGISTRY_PROTOCOL    = "registry"
	ROLE_KEY             = "registry.role"
	REGISTRY_DEFAULT_KEY = "registry.default"
	REGISTRY_TIMEOUT_KEY = "registry.timeout"
)

const (
	APPLICATION_KEY  = "application"
	ORGANIZATION_KEY = "organization"
	NAME_KEY         = "name"
	MODULE_KEY       = "module"
	APP_VERSION_KEY  = "app.version"
	OWNER_KEY        = "owner"
	ENVIRONMENT_KEY  = "environment"
	METHOD_KEY       = "method"
	METHOD_KEYS      = "methods"
	RULE_KEY         = "rule"
)

const (
	CONFIG_NAMESPACE_KEY = "config.namespace"
	CONFIG_TIMEOUT_KET   = "config.timeout"
)
const (
	RegistryConfigPrefix  = "dubbo.registries."
	ReferenceConfigPrefix = "dubbo.reference."
	ServiceConfigPrefix   = "dubbo.service."
	ProtocolConfigPrefix  = "dubbo.protocols."
	ProviderConfigPrefix  = "dubbo.provider."
	ConsumerConfigPrefix  = "dubbo.consumer."
)<|MERGE_RESOLUTION|>--- conflicted
+++ resolved
@@ -46,11 +46,8 @@
 	WEIGHT_KEY           = "weight"
 	WARMUP_KEY           = "warmup"
 	RETRIES_KEY          = "retries"
-<<<<<<< HEAD
 	BEAN_NAME            = "bean.name"
 	FAIL_BACK_TASKS_KEY  = "failbacktasks"
-=======
->>>>>>> 63e0369b
 )
 
 const (
