--- conflicted
+++ resolved
@@ -1,10 +1,6 @@
 package extension
 
-<<<<<<< HEAD
-import  "github.com/dubbo/dubbo-go/protocol"
-=======
 import "github.com/dubbo/dubbo-go/protocol"
->>>>>>> 34ad782c
 
 var (
 	protocols map[string]func() protocol.Protocol
@@ -14,19 +10,17 @@
 	protocols = make(map[string]func() protocol.Protocol)
 }
 
-<<<<<<< HEAD
-func SetRefProtocol(fn func() protocol.Protocol){
+func SetRefProtocol(fn func() protocol.Protocol) {
 	protocols["refProtocol"] = fn
 }
 
-func GetRefProtocol() protocol.Protocol{
+func GetRefProtocol() protocol.Protocol {
 	return protocols["refProtocol"]()
-=======
+}
 func SetProtocol(name string, v func() protocol.Protocol) {
 	protocols[name] = v
 }
 
 func GetProtocolExtension(name string) protocol.Protocol {
 	return protocols[name]()
->>>>>>> 34ad782c
 }