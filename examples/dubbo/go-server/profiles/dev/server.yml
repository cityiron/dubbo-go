# dubbo server yaml configure file


# application config
application_config:
  organization : "ikurento.com"
  name : "BDTService"
  module : "dubbogo user-info server"
  version : "0.0.1"
  owner : "ZX"
  environment : "dev"

registries :
  "hangzhouzk":
    protocol: "zookeeper"
    timeout	: "3s"
    address: "127.0.0.1:2181"
    username: ""
    password: ""
  "shanghaizk":
    protocol: "zookeeper"
    timeout	: "3s"
    address: "127.0.0.1:2182"
    username: ""
    password: ""


services:
<<<<<<< HEAD
  "UserProvider":
=======
  - registries:
    - "hangzhouzk"
#    - "shanghaizk"
>>>>>>> 10d0f0f1
    protocol : "dubbo"
    # 相当于dubbo.xml中的interface
    interface : "com.ikurento.user.UserProvider"
    loadbalance: "random"
    warmup: "100"
    cluster: "failover"
    methods:
      - name: "GetUser"
        retries: 1
        loadbalance: "random"

protocols:
  "dubbo1":
      name: "dubbo"
  #    ip : "127.0.0.1"
      port: 20000


protocol_conf:
  dubbo:
    session_number: 700
    fail_fast_timeout: "5s"
    session_timeout: "20s"
    getty_session_param:
      compress_encoding: false
      tcp_no_delay: true
      tcp_keep_alive: true
      keep_alive_period: "120s"
      tcp_r_buf_size: 262144
      tcp_w_buf_size: 65536
      pkg_rq_size: 1024
      pkg_wq_size: 512
      tcp_read_timeout: "1s"
      tcp_write_timeout: "5s"
      wait_timeout: "1s"
      max_msg_len: 1024
      session_name: "server"<|MERGE_RESOLUTION|>--- conflicted
+++ resolved
@@ -26,13 +26,8 @@
 
 
 services:
-<<<<<<< HEAD
+
   "UserProvider":
-=======
-  - registries:
-    - "hangzhouzk"
-#    - "shanghaizk"
->>>>>>> 10d0f0f1
     protocol : "dubbo"
     # 相当于dubbo.xml中的interface
     interface : "com.ikurento.user.UserProvider"
