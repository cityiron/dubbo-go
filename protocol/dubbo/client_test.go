/*
 * Licensed to the Apache Software Foundation (ASF) under one or more
 * contributor license agreements.  See the NOTICE file distributed with
 * this work for additional information regarding copyright ownership.
 * The ASF licenses this file to You under the Apache License, Version 2.0
 * (the "License"); you may not use this file except in compliance with
 * the License.  You may obtain a copy of the License at
 *
 *     http://www.apache.org/licenses/LICENSE-2.0
 *
 * Unless required by applicable law or agreed to in writing, software
 * distributed under the License is distributed on an "AS IS" BASIS,
 * WITHOUT WARRANTIES OR CONDITIONS OF ANY KIND, either express or implied.
 * See the License for the specific language governing permissions and
 * limitations under the License.
 */

package dubbo

import (
	"bytes"
	"context"
	"sync"
	"testing"
	"time"
)

import (
<<<<<<< HEAD
	hessian "github.com/dubbogo/hessian2"
=======
	hessian "github.com/apache/dubbo-go-hessian2"
>>>>>>> 4cf8f0e6
	perrors "github.com/pkg/errors"
	"github.com/stretchr/testify/assert"
)

import (
	"github.com/apache/dubbo-go/common"
	"github.com/apache/dubbo-go/common/proxy/proxy_factory"
	"github.com/apache/dubbo-go/protocol"
)

func TestClient_CallOneway(t *testing.T) {
	proto, url := InitTest(t)

	c := &Client{
		pendingResponses: new(sync.Map),
		conf:             *clientConf,
		opts: Options{
			ConnectTimeout: 3e9,
			RequestTimeout: 6e9,
		},
	}
	c.pool = newGettyRPCClientConnPool(c, clientConf.PoolSize, time.Duration(int(time.Second)*clientConf.PoolTTL))

	//user := &User{}
	err := c.CallOneway(NewRequest("127.0.0.1:20000", url, "GetUser", []interface{}{"1", "username"}, nil))
	assert.NoError(t, err)

	// destroy
	proto.Destroy()
}

func TestClient_Call(t *testing.T) {
	proto, url := InitTest(t)

	c := &Client{
		pendingResponses: new(sync.Map),
		conf:             *clientConf,
		opts: Options{
			ConnectTimeout: 3e9,
			RequestTimeout: 10e9,
		},
	}
	c.pool = newGettyRPCClientConnPool(c, clientConf.PoolSize, time.Duration(int(time.Second)*clientConf.PoolTTL))

<<<<<<< HEAD
	user := &User{}
	err := c.Call("127.0.0.1:20000", url, "GetBigPkg", []interface{}{nil}, user)
=======
	var (
		user *User
		err  error
	)

	user = &User{}
	err = c.Call(NewRequest("127.0.0.1:20000", url, "GetBigPkg", []interface{}{nil}, nil), NewResponse(user, nil))
>>>>>>> 4cf8f0e6
	assert.NoError(t, err)
	assert.NotEqual(t, "", user.Id)
	assert.NotEqual(t, "", user.Name)

	user = &User{}
<<<<<<< HEAD
	err = c.Call("127.0.0.1:20000", url, "GetUser", []interface{}{"1", "username"}, user)
=======
	err = c.Call(NewRequest("127.0.0.1:20000", url, "GetUser", []interface{}{"1", "username"}, nil), NewResponse(user, nil))
>>>>>>> 4cf8f0e6
	assert.NoError(t, err)
	assert.Equal(t, User{Id: "1", Name: "username"}, *user)

	user = &User{}
	err = c.Call(NewRequest("127.0.0.1:20000", url, "GetUser0", []interface{}{"1", nil, "username"}, nil), NewResponse(user, nil))
	assert.NoError(t, err)
	assert.Equal(t, User{Id: "1", Name: "username"}, *user)

	err = c.Call(NewRequest("127.0.0.1:20000", url, "GetUser1", []interface{}{}, nil), NewResponse(user, nil))
	assert.NoError(t, err)

	err = c.Call(NewRequest("127.0.0.1:20000", url, "GetUser2", []interface{}{}, nil), NewResponse(user, nil))
	assert.EqualError(t, err, "error")

	user2 := []interface{}{}
	err = c.Call(NewRequest("127.0.0.1:20000", url, "GetUser3", []interface{}{}, nil), NewResponse(&user2, nil))
	assert.NoError(t, err)
	assert.Equal(t, &User{Id: "1", Name: "username"}, user2[0])

	user2 = []interface{}{}
	err = c.Call(NewRequest("127.0.0.1:20000", url, "GetUser4", []interface{}{[]interface{}{"1", "username"}}, nil), NewResponse(&user2, nil))
	assert.NoError(t, err)
	assert.Equal(t, &User{Id: "1", Name: "username"}, user2[0])

	user3 := map[interface{}]interface{}{}
	err = c.Call(NewRequest("127.0.0.1:20000", url, "GetUser5", []interface{}{map[interface{}]interface{}{"id": "1", "name": "username"}}, nil), NewResponse(&user3, nil))
	assert.NoError(t, err)
	assert.NotNil(t, user3)
	assert.Equal(t, &User{Id: "1", Name: "username"}, user3["key"])

	user = &User{}
	err = c.Call(NewRequest("127.0.0.1:20000", url, "GetUser6", []interface{}{0}, nil), NewResponse(user, nil))
	assert.NoError(t, err)
	assert.Equal(t, User{Id: "", Name: ""}, *user)

	user = &User{}
	err = c.Call(NewRequest("127.0.0.1:20000", url, "GetUser6", []interface{}{1}, nil), NewResponse(user, nil))
	assert.NoError(t, err)
	assert.Equal(t, User{Id: "1", Name: ""}, *user)

	// destroy
	proto.Destroy()
}

func TestClient_AsyncCall(t *testing.T) {
	proto, url := InitTest(t)

	c := &Client{
		pendingResponses: new(sync.Map),
		conf:             *clientConf,
		opts: Options{
			ConnectTimeout: 3e9,
			RequestTimeout: 6e9,
		},
	}
	c.pool = newGettyRPCClientConnPool(c, clientConf.PoolSize, time.Duration(int(time.Second)*clientConf.PoolTTL))

	user := &User{}
	lock := sync.Mutex{}
	lock.Lock()
	err := c.AsyncCall(NewRequest("127.0.0.1:20000", url, "GetUser", []interface{}{"1", "username"}, nil), func(response CallResponse) {
		assert.Equal(t, User{Id: "1", Name: "username"}, *response.Reply.(*Response).reply.(*User))
		lock.Unlock()
	}, NewResponse(user, nil))
	assert.NoError(t, err)
	assert.Equal(t, User{}, *user)

	// destroy
	lock.Lock()
	proto.Destroy()
	lock.Unlock()
}

func InitTest(t *testing.T) (protocol.Protocol, common.URL) {

	hessian.RegisterPOJO(&User{})

	methods, err := common.ServiceMap.Register("dubbo", &UserProvider{})
	assert.NoError(t, err)
	assert.Equal(t, "GetBigPkg,GetUser,GetUser0,GetUser1,GetUser2,GetUser3,GetUser4,GetUser5,GetUser6", methods)

	// config
	SetClientConf(ClientConfig{
		ConnectionNum:   2,
		HeartbeatPeriod: "5s",
		SessionTimeout:  "20s",
		PoolTTL:         600,
		PoolSize:        64,
		GettySessionParam: GettySessionParam{
			CompressEncoding: false,
			TcpNoDelay:       true,
			TcpKeepAlive:     true,
			KeepAlivePeriod:  "120s",
			TcpRBufSize:      262144,
			TcpWBufSize:      65536,
			PkgWQSize:        512,
			TcpReadTimeout:   "4s",
			TcpWriteTimeout:  "5s",
			WaitTimeout:      "1s",
			MaxMsgLen:        10240000000,
			SessionName:      "client",
		},
	})
	assert.NoError(t, clientConf.CheckValidity())
	SetServerConfig(ServerConfig{
		SessionNumber:  700,
		SessionTimeout: "20s",
		GettySessionParam: GettySessionParam{
			CompressEncoding: false,
			TcpNoDelay:       true,
			TcpKeepAlive:     true,
			KeepAlivePeriod:  "120s",
			TcpRBufSize:      262144,
			TcpWBufSize:      65536,
			PkgWQSize:        512,
			TcpReadTimeout:   "1s",
			TcpWriteTimeout:  "5s",
			WaitTimeout:      "1s",
			MaxMsgLen:        10240000000,
			SessionName:      "server",
		}})
	assert.NoError(t, srvConf.CheckValidity())

	// Export
	proto := GetProtocol()
	url, err := common.NewURL(context.Background(), "dubbo://127.0.0.1:20000/UserProvider?anyhost=true&"+
		"application=BDTService&category=providers&default.timeout=10000&dubbo=dubbo-provider-golang-1.0.0&"+
		"environment=dev&interface=com.ikurento.user.UserProvider&ip=192.168.56.1&methods=GetUser%2C&"+
		"module=dubbogo+user-info+server&org=ikurento.com&owner=ZX&pid=1447&revision=0.0.1&"+
		"side=provider&timeout=3000&timestamp=1556509797245&bean.name=UserProvider")
	assert.NoError(t, err)
	proto.Export(&proxy_factory.ProxyInvoker{
		BaseInvoker: *protocol.NewBaseInvoker(url),
	})

	time.Sleep(time.Second * 2)

	return proto, url
}

//////////////////////////////////
// provider
//////////////////////////////////

type (
	User struct {
		Id   string `json:"id"`
		Name string `json:"name"`
	}

	UserProvider struct {
		user map[string]User
	}
)

// size:4801228
func (u *UserProvider) GetBigPkg(ctx context.Context, req []interface{}, rsp *User) error {
	argBuf := new(bytes.Buffer)
	for i := 0; i < 4000; i++ {
		argBuf.WriteString("击鼓其镗，踊跃用兵。土国城漕，我独南行。从孙子仲，平陈与宋。不我以归，忧心有忡。爰居爰处？爰丧其马？于以求之？于林之下。死生契阔，与子成说。执子之手，与子偕老。于嗟阔兮，不我活兮。于嗟洵兮，不我信兮。")
		argBuf.WriteString("击鼓其镗，踊跃用兵。土国城漕，我独南行。从孙子仲，平陈与宋。不我以归，忧心有忡。爰居爰处？爰丧其马？于以求之？于林之下。死生契阔，与子成说。执子之手，与子偕老。于嗟阔兮，不我活兮。于嗟洵兮，不我信兮。")
	}
	rsp.Id = argBuf.String()
	rsp.Name = argBuf.String()
	return nil
}

func (u *UserProvider) GetUser(ctx context.Context, req []interface{}, rsp *User) error {
	rsp.Id = req[0].(string)
	rsp.Name = req[1].(string)
	return nil
}

func (u *UserProvider) GetUser0(id string, k *User, name string) (User, error) {
	return User{Id: id, Name: name}, nil
}

func (u *UserProvider) GetUser1() error {
	return nil
}

func (u *UserProvider) GetUser2() error {
	return perrors.New("error")
}

func (u *UserProvider) GetUser3(rsp *[]interface{}) error {
	*rsp = append(*rsp, User{Id: "1", Name: "username"})
	return nil
}

func (u *UserProvider) GetUser4(ctx context.Context, req []interface{}) ([]interface{}, error) {

	return []interface{}{User{Id: req[0].([]interface{})[0].(string), Name: req[0].([]interface{})[1].(string)}}, nil
}

func (u *UserProvider) GetUser5(ctx context.Context, req []interface{}) (map[interface{}]interface{}, error) {
	return map[interface{}]interface{}{"key": User{Id: req[0].(map[interface{}]interface{})["id"].(string), Name: req[0].(map[interface{}]interface{})["name"].(string)}}, nil
}

func (u *UserProvider) GetUser6(id int64) (*User, error) {
	if id == 0 {
		return nil, nil
	}
	return &User{Id: "1"}, nil
}

func (u *UserProvider) Reference() string {
	return "UserProvider"
}

func (u User) JavaClassName() string {
	return "com.ikurento.user.User"
}<|MERGE_RESOLUTION|>--- conflicted
+++ resolved
@@ -26,11 +26,7 @@
 )
 
 import (
-<<<<<<< HEAD
-	hessian "github.com/dubbogo/hessian2"
-=======
 	hessian "github.com/apache/dubbo-go-hessian2"
->>>>>>> 4cf8f0e6
 	perrors "github.com/pkg/errors"
 	"github.com/stretchr/testify/assert"
 )
@@ -75,10 +71,6 @@
 	}
 	c.pool = newGettyRPCClientConnPool(c, clientConf.PoolSize, time.Duration(int(time.Second)*clientConf.PoolTTL))
 
-<<<<<<< HEAD
-	user := &User{}
-	err := c.Call("127.0.0.1:20000", url, "GetBigPkg", []interface{}{nil}, user)
-=======
 	var (
 		user *User
 		err  error
@@ -86,17 +78,12 @@
 
 	user = &User{}
 	err = c.Call(NewRequest("127.0.0.1:20000", url, "GetBigPkg", []interface{}{nil}, nil), NewResponse(user, nil))
->>>>>>> 4cf8f0e6
 	assert.NoError(t, err)
 	assert.NotEqual(t, "", user.Id)
 	assert.NotEqual(t, "", user.Name)
 
 	user = &User{}
-<<<<<<< HEAD
-	err = c.Call("127.0.0.1:20000", url, "GetUser", []interface{}{"1", "username"}, user)
-=======
 	err = c.Call(NewRequest("127.0.0.1:20000", url, "GetUser", []interface{}{"1", "username"}, nil), NewResponse(user, nil))
->>>>>>> 4cf8f0e6
 	assert.NoError(t, err)
 	assert.Equal(t, User{Id: "1", Name: "username"}, *user)
 
