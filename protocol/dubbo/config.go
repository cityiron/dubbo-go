--- conflicted
+++ resolved
@@ -52,14 +52,11 @@
 		sessionTimeout time.Duration
 		SessionNumber  int `default:"1000" yaml:"session_number" json:"session_number,omitempty"`
 
-<<<<<<< HEAD
-=======
 		// grpool
 		GrPoolSize  int `default:"0" yaml:"gr_pool_size" json:"gr_pool_size,omitempty"`
 		QueueLen    int `default:"0" yaml:"queue_len" json:"queue_len,omitempty"`
 		QueueNumber int `default:"0" yaml:"queue_number" json:"queue_number,omitempty"`
 
->>>>>>> 4cf8f0e6
 		// session tcp parameters
 		GettySessionParam GettySessionParam `required:"true" yaml:"getty_session_param" json:"getty_session_param,omitempty"`
 	}
