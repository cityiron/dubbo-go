package dubbo

import (
	"context"
	"reflect"
	"sync"
	"time"
)

import (
	"github.com/AlexStocks/getty"
	log "github.com/AlexStocks/log4go"
	"github.com/dubbogo/hessian2"
	jerrors "github.com/juju/errors"
)

import (
	"github.com/dubbo/dubbo-go/common/constant"
	"github.com/dubbo/dubbo-go/config"
	"github.com/dubbo/dubbo-go/protocol"
)

// todo: WritePkg_Timeout will entry *.yml
const WritePkg_Timeout = 5 * time.Second

var (
	errTooManySessions = jerrors.New("too many sessions")
)

type rpcSession struct {
	session getty.Session
	reqNum  int32
}

////////////////////////////////////////////
// RpcClientHandler
////////////////////////////////////////////

type RpcClientHandler struct {
	conn *gettyRPCClient
}

func NewRpcClientHandler(client *gettyRPCClient) *RpcClientHandler {
	return &RpcClientHandler{conn: client}
}

func (h *RpcClientHandler) OnOpen(session getty.Session) error {
	h.conn.addSession(session)
	return nil
}

func (h *RpcClientHandler) OnError(session getty.Session, err error) {
	log.Info("session{%s} got error{%v}, will be closed.", session.Stat(), err)
	h.conn.removeSession(session)
}

func (h *RpcClientHandler) OnClose(session getty.Session) {
	log.Info("session{%s} is closing......", session.Stat())
	h.conn.removeSession(session)
}

func (h *RpcClientHandler) OnMessage(session getty.Session, pkg interface{}) {
	p, ok := pkg.(*DubboPackage)
	if !ok {
		log.Error("illegal package")
		return
	}

	if p.Header.Type&hessian.Heartbeat != 0x00 {
		log.Debug("get rpc heartbeat response{header: %#v, body: %#v}", p.Header, p.Body)
		return
	}
	log.Debug("get rpc response{header: %#v, body: %#v}", p.Header, p.Body)

	h.conn.updateSession(session)

	pendingResponse := h.conn.pool.rpcClient.removePendingResponse(SequenceType(p.Header.ID))
	if pendingResponse == nil {
		return
	}

	if p.Err != nil {
		pendingResponse.err = p.Err
	}

	if pendingResponse.callback == nil {
		pendingResponse.done <- struct{}{}
	} else {
		pendingResponse.callback(pendingResponse.GetCallResponse())
	}
}

func (h *RpcClientHandler) OnCron(session getty.Session) {
	rpcSession, err := h.conn.getClientRpcSession(session)
	if err != nil {
		log.Error("client.getClientSession(session{%s}) = error{%s}",
			session.Stat(), jerrors.ErrorStack(err))
		return
	}
	if h.conn.pool.rpcClient.conf.sessionTimeout.Nanoseconds() < time.Since(session.GetActive()).Nanoseconds() {
		log.Warn("session{%s} timeout{%s}, reqNum{%d}",
			session.Stat(), time.Since(session.GetActive()).String(), rpcSession.reqNum)
		h.conn.removeSession(session) // -> h.conn.close() -> h.conn.pool.remove(h.conn)
		return
	}

	h.conn.pool.rpcClient.heartbeat(session)
}

////////////////////////////////////////////
// RpcServerHandler
////////////////////////////////////////////

type RpcServerHandler struct {
	exporter       protocol.Exporter
	maxSessionNum  int
	sessionTimeout time.Duration
	sessionMap     map[getty.Session]*rpcSession
	rwlock         sync.RWMutex
}

func NewRpcServerHandler(exporter protocol.Exporter, maxSessionNum int, sessionTimeout time.Duration) *RpcServerHandler {
	return &RpcServerHandler{
		exporter:       exporter,
		maxSessionNum:  maxSessionNum,
		sessionTimeout: sessionTimeout,
		sessionMap:     make(map[getty.Session]*rpcSession),
	}
}

func (h *RpcServerHandler) OnOpen(session getty.Session) error {
	var err error
	h.rwlock.RLock()
	if h.maxSessionNum <= len(h.sessionMap) {
		err = errTooManySessions
	}
	h.rwlock.RUnlock()
	if err != nil {
		return jerrors.Trace(err)
	}

	log.Info("got session:%s", session.Stat())
	h.rwlock.Lock()
	h.sessionMap[session] = &rpcSession{session: session}
	h.rwlock.Unlock()
	return nil
}

func (h *RpcServerHandler) OnError(session getty.Session, err error) {
	log.Info("session{%s} got error{%v}, will be closed.", session.Stat(), err)
	h.rwlock.Lock()
	delete(h.sessionMap, session)
	h.rwlock.Unlock()
}

func (h *RpcServerHandler) OnClose(session getty.Session) {
	log.Info("session{%s} is closing......", session.Stat())
	h.rwlock.Lock()
	delete(h.sessionMap, session)
	h.rwlock.Unlock()
}

func (h *RpcServerHandler) OnMessage(session getty.Session, pkg interface{}) {
	h.rwlock.Lock()
	if _, ok := h.sessionMap[session]; ok {
		h.sessionMap[session].reqNum++
	}
	h.rwlock.Unlock()

	p, ok := pkg.(*DubboPackage)
	if !ok {
		log.Error("illegal packge{%#v}", pkg)
		return
	}
	p.Header.ResponseStatus = hessian.Response_OK

	invoker := h.exporter.GetInvoker()
	if invoker != nil {
		attchments := map[string]string{}
<<<<<<< HEAD
		// todo: use them followingly if need
		url := invoker.GetUrl()
=======
		url := invoker.GetUrl().(*config.URL)
>>>>>>> 0ef1b755
		attchments[constant.PATH_KEY] = url.Path
		attchments[constant.GROUP_KEY] = url.GetParam(constant.GROUP_KEY, "")
		attchments[constant.SERVICE_KEY] = url.Service
		attchments[constant.VERSION_KEY] = url.GetParam(constant.VERSION_KEY, constant.DEFAULT_VERSION)
		result := invoker.Invoke(protocol.NewRPCInvocationForProvider(attchments))
		if err := result.Error(); err != nil {
			p.Header.ResponseStatus = hessian.Response_SERVER_ERROR
			p.Body = err
			return
		}
	}

	// heartbeat
	if p.Header.Type&hessian.Heartbeat != 0x00 {
		log.Debug("get rpc heartbeat request{header: %#v, service: %#v, body: %#v}", p.Header, p.Service, p.Body)
		h.reply(session, p, hessian.Heartbeat)
		return
	}

	// not twoway
	if p.Header.Type&hessian.Request_TwoWay == 0x00 {
		h.reply(session, p, hessian.Response)
		h.callService(p, nil)
		return
	}

	h.callService(p, nil)
	h.reply(session, p, hessian.Response)
}

func (h *RpcServerHandler) OnCron(session getty.Session) {
	var (
		flag   bool
		active time.Time
	)

	h.rwlock.RLock()
	if _, ok := h.sessionMap[session]; ok {
		active = session.GetActive()
		if h.sessionTimeout.Nanoseconds() < time.Since(active).Nanoseconds() {
			flag = true
			log.Warn("session{%s} timeout{%s}, reqNum{%d}",
				session.Stat(), time.Since(active).String(), h.sessionMap[session].reqNum)
		}
	}
	h.rwlock.RUnlock()

	if flag {
		h.rwlock.Lock()
		delete(h.sessionMap, session)
		h.rwlock.Unlock()
		session.Close()
	}
}

func (h *RpcServerHandler) callService(req *DubboPackage, ctx context.Context) {

	defer func() {
		if e := recover(); e != nil {
			req.Header.ResponseStatus = hessian.Response_BAD_REQUEST
			if err, ok := e.(error); ok {
				log.Error("callService panic: %#v", err)
				req.Body = e.(error)
			} else if err, ok := e.(string); ok {
				log.Error("callService panic: %#v", jerrors.New(err))
				req.Body = jerrors.New(err)
			} else {
				log.Error("callService panic: %#v", e)
				req.Body = e
			}
		}
	}()

	svcIf := req.Body.(map[string]interface{})["service"]
	if svcIf == nil {
		log.Error("service not found!")
		req.Header.ResponseStatus = hessian.Response_SERVICE_NOT_FOUND
		req.Body = nil
		return
	}
	svc := svcIf.(*config.Service)
	method := svc.Method()[req.Service.Method]
	if method == nil {
		log.Error("method not found!")
		req.Header.ResponseStatus = hessian.Response_SERVICE_NOT_FOUND
		req.Body = nil
		return
	}

	// prepare argv
	var argv reflect.Value
	argIsValue := false // if true, need to indirect before calling.
	if method.ArgType().Kind() == reflect.Ptr {
		argv = reflect.New(method.ArgType().Elem())
	} else {
		argv = reflect.New(method.ArgType())
		argIsValue = true
	}
	argvTmp := argv.Interface()
	argvTmp = req.Body.(map[string]interface{})["args"] // type is []interface
	if argIsValue {
		argv = argv.Elem()
	}

	// prepare replyv
	replyv := reflect.New(method.ReplyType().Elem())
	var returnValues []reflect.Value
	if method.CtxType() == nil {
		returnValues = method.Method().Func.Call([]reflect.Value{svc.Rcvr(), reflect.ValueOf(argvTmp), reflect.ValueOf(replyv.Interface())})
	} else {
		if contextv := reflect.ValueOf(ctx); contextv.IsValid() {
			returnValues = method.Method().Func.Call([]reflect.Value{svc.Rcvr(), contextv, reflect.ValueOf(argvTmp), reflect.ValueOf(replyv.Interface())})
		} else {
			returnValues = method.Method().Func.Call([]reflect.Value{svc.Rcvr(), reflect.Zero(method.CtxType()), reflect.ValueOf(argvTmp), reflect.ValueOf(replyv.Interface())})
		}
	}

	// The return value for the method is an error.
	if retErr := returnValues[0].Interface(); retErr != nil {
		req.Header.ResponseStatus = hessian.Response_SERVER_ERROR
		req.Body = retErr.(error)
	} else {
		req.Body = replyv.Interface()
	}
}

func (h *RpcServerHandler) reply(session getty.Session, req *DubboPackage, tp hessian.PackgeType) {
	resp := &DubboPackage{
		Header: hessian.DubboHeader{
			SerialID:       req.Header.SerialID,
			Type:           tp,
			ID:             req.Header.ID,
			ResponseStatus: req.Header.ResponseStatus,
		},
	}

	if req.Header.Type&hessian.Request != 0x00 {
		resp.Body = req.Body
	} else {
		resp.Body = nil
	}

	if err := session.WritePkg(resp, WritePkg_Timeout); err != nil {
		log.Error("WritePkg error: %#v, %#v", jerrors.Trace(err), req.Header)
	}
}<|MERGE_RESOLUTION|>--- conflicted
+++ resolved
@@ -177,12 +177,9 @@
 	invoker := h.exporter.GetInvoker()
 	if invoker != nil {
 		attchments := map[string]string{}
-<<<<<<< HEAD
-		// todo: use them followingly if need
+
 		url := invoker.GetUrl()
-=======
-		url := invoker.GetUrl().(*config.URL)
->>>>>>> 0ef1b755
+
 		attchments[constant.PATH_KEY] = url.Path
 		attchments[constant.GROUP_KEY] = url.GetParam(constant.GROUP_KEY, "")
 		attchments[constant.SERVICE_KEY] = url.Service
