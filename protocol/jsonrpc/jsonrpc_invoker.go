--- conflicted
+++ resolved
@@ -43,12 +43,8 @@
 	}
 }
 
-<<<<<<< HEAD
 // Invoke ...
-func (ji *JsonrpcInvoker) Invoke(invocation protocol.Invocation) protocol.Result {
-=======
 func (ji *JsonrpcInvoker) Invoke(ctx context.Context, invocation protocol.Invocation) protocol.Result {
->>>>>>> d9075ada
 
 	var (
 		result protocol.RPCResult
