--- conflicted
+++ resolved
@@ -4,13 +4,8 @@
 
 // Extension - Protocol
 type Protocol interface {
-<<<<<<< HEAD
-	Export()
-	Refer(url config.ConfigURL)
-=======
 	Export(invoker Invoker) Exporter
 	Refer(url config.ConfigURL) Invoker
->>>>>>> 34ad782c
 	Destroy()
 }
 
